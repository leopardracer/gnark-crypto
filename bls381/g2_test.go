--- conflicted
+++ resolved
@@ -847,8 +847,7 @@
 
 	if !testing.Short() {
 
-<<<<<<< HEAD
-		properties.Property("[BLS381] Multi exponentation (c=17) should be consistant with sum of square", prop.ForAll(
+		properties.Property("[BLS381] Multi exponentation (c=20) should be consistant with sum of square", prop.ForAll(
 			func(mixer fr.Element) bool {
 
 				var result, expected G2Jac
@@ -863,14 +862,10 @@
 				}
 
 				// semaphore to limit number of cpus
-				numCpus := runtime.NumCPU()
-				chCpus := make(chan struct{}, numCpus)
-				for i := 0; i < numCpus; i++ {
-					chCpus <- struct{}{}
-				}
-
-				scalars := PartitionScalars(sampleScalars[:], MultiExpOptions{C: 17})
-				result.msmC17(samplePoints[:], scalars, chCpus)
+				opt := NewMultiExpOptions(runtime.NumCPU())
+				opt.lock.Lock()
+				scalars := partitionScalars(sampleScalars[:], 20)
+				result.msmC20(samplePoints[:], scalars, opt)
 
 				// compute expected result with double and add
 				var finalScalar, mixerBigInt big.Int
@@ -886,10 +881,7 @@
 
 	if !testing.Short() {
 
-		properties.Property("[BLS381] Multi exponentation (c=18) should be consistant with sum of square", prop.ForAll(
-=======
-		properties.Property("Multi exponentation (c=20) should be consistant with sum of square", prop.ForAll(
->>>>>>> f59875d8
+		properties.Property("[BLS381] Multi exponentation (c=21) should be consistant with sum of square", prop.ForAll(
 			func(mixer fr.Element) bool {
 
 				var result, expected G2Jac
@@ -906,8 +898,8 @@
 				// semaphore to limit number of cpus
 				opt := NewMultiExpOptions(runtime.NumCPU())
 				opt.lock.Lock()
-				scalars := partitionScalars(sampleScalars[:], 20)
-				result.msmC20(samplePoints[:], scalars, opt)
+				scalars := partitionScalars(sampleScalars[:], 21)
+				result.msmC21(samplePoints[:], scalars, opt)
 
 				// compute expected result with double and add
 				var finalScalar, mixerBigInt big.Int
@@ -923,49 +915,7 @@
 
 	if !testing.Short() {
 
-<<<<<<< HEAD
-		properties.Property("[BLS381] Multi exponentation (c=19) should be consistant with sum of square", prop.ForAll(
-=======
-		properties.Property("Multi exponentation (c=21) should be consistant with sum of square", prop.ForAll(
->>>>>>> f59875d8
-			func(mixer fr.Element) bool {
-
-				var result, expected G2Jac
-
-				// mixer ensures that all the words of a fpElement are set
-				var sampleScalars [nbSamples]fr.Element
-
-				for i := 1; i <= nbSamples; i++ {
-					sampleScalars[i-1].SetUint64(uint64(i)).
-						MulAssign(&mixer).
-						FromMont()
-				}
-
-				// semaphore to limit number of cpus
-				opt := NewMultiExpOptions(runtime.NumCPU())
-				opt.lock.Lock()
-				scalars := partitionScalars(sampleScalars[:], 21)
-				result.msmC21(samplePoints[:], scalars, opt)
-
-				// compute expected result with double and add
-				var finalScalar, mixerBigInt big.Int
-				finalScalar.Mul(&scalar, mixer.ToBigIntRegular(&mixerBigInt))
-				expected.ScalarMultiplication(&g2Gen, &finalScalar)
-
-				return result.Equal(&expected)
-			},
-			genScalar,
-		))
-
-	}
-
-	if !testing.Short() {
-
-<<<<<<< HEAD
-		properties.Property("[BLS381] Multi exponentation (c=20) should be consistant with sum of square", prop.ForAll(
-=======
-		properties.Property("Multi exponentation (c=22) should be consistant with sum of square", prop.ForAll(
->>>>>>> f59875d8
+		properties.Property("[BLS381] Multi exponentation (c=22) should be consistant with sum of square", prop.ForAll(
 			func(mixer fr.Element) bool {
 
 				var result, expected G2Jac
@@ -1149,12 +1099,12 @@
 
 }
 
-func BenchmarkG2MultiExpLargeG2(b *testing.B) {
+func BenchmarkG2MultiExpG2(b *testing.B) {
 	// ensure every words of the scalars are filled
 	var mixer fr.Element
 	mixer.SetString("7716837800905789770901243404444209691916730933998574719964609384059111546487")
 
-	const pow = 27
+	const pow = 24
 	const nbSamples = 1 << pow
 
 	var samplePoints [nbSamples]G2Affine
@@ -1169,45 +1119,6 @@
 
 	var testPoint G2Jac
 
-	for i := 23; i <= pow; i++ {
-		for c := 16; c <= 22; c++ {
-			for cpus := 2; cpus <= 8; cpus *= 2 {
-				using := 1 << i
-
-				opt := NewMultiExpOptions(cpus)
-				opt.C = uint64(c)
-				b.Run(fmt.Sprintf("%d points, c = %d, cpus = %d", using, c, cpus), func(b *testing.B) {
-					b.ResetTimer()
-					for j := 0; j < b.N; j++ {
-						testPoint.MultiExp(samplePoints[:using], sampleScalars[:using], opt)
-					}
-				})
-			}
-		}
-	}
-
-}
-
-func BenchmarkG2MultiExpG2(b *testing.B) {
-	// ensure every words of the scalars are filled
-	var mixer fr.Element
-	mixer.SetString("7716837800905789770901243404444209691916730933998574719964609384059111546487")
-
-	const pow = 24
-	const nbSamples = 1 << pow
-
-	var samplePoints [nbSamples]G2Affine
-	var sampleScalars [nbSamples]fr.Element
-
-	for i := 1; i <= nbSamples; i++ {
-		sampleScalars[i-1].SetUint64(uint64(i)).
-			Mul(&sampleScalars[i-1], &mixer).
-			FromMont()
-		samplePoints[i-1] = g2GenAff
-	}
-
-	var testPoint G2Jac
-
 	for i := 5; i <= pow; i++ {
 		using := 1 << i
 
