--- conflicted
+++ resolved
@@ -103,30 +103,6 @@
 	return z
 }
 
-<<<<<<< HEAD
-// MulByGen Multiplies by v, root of X^3-1,1
-// TODO deprecate in favor of inlined MulByNonResidue in fp12 package
-func (z *E6) MulByGen(x *E6) *E6 {
-	var result E6
-
-	result.B1 = x.B0
-	result.B2 = x.B1
-	{ // begin inline: set result.B0 to (&x.B2) * (1,1)
-		var buf E2
-		buf.Set(&x.B2)
-		result.B0.A1.Add(&buf.A0, &buf.A1)
-		{ // begin inline: set &(result.B0).A0 to (&buf.A1) * (-1)
-			(&(result.B0).A0).Neg(&buf.A1)
-		} // end inline: set &(result.B0).A0 to (&buf.A1) * (-1)
-		result.B0.A0.AddAssign(&buf.A0)
-	} // end inline: set result.B0 to (&x.B2) * (1,1)
-
-	z.Set(&result)
-	return z
-}
-
-=======
->>>>>>> 3a3ed361
 // Double doubles an element in E6
 func (z *E6) Double(x *E6) *E6 {
 	z.B0.Double(&x.B0)
@@ -248,19 +224,6 @@
 	return z
 }
 
-<<<<<<< HEAD
-// MulByE2 multiplies x by an elements of E2
-func (z *E6) MulByE2(x *E6, y *E2) *E6 {
-	var yCopy E2
-	yCopy.Set(y)
-	z.B0.Mul(&x.B0, &yCopy)
-	z.B1.Mul(&x.B1, &yCopy)
-	z.B2.Mul(&x.B2, &yCopy)
-	return z
-}
-
-=======
->>>>>>> 3a3ed361
 // Square sets z to the E6-product of x,x, returns z
 func (z *E6) Square(x *E6) *E6 {
 
@@ -347,80 +310,6 @@
 	return z
 }
 
-<<<<<<< HEAD
-// SquarE2 squares a E6
-func (z *E6) SquarE2(x *E6) *E6 {
-	// Karatsuba from Section 4 of https://eprint.iacr.org/2006/471.pdf
-	var v0, v1, v2, v01, v02, v12 E2
-	v0.Square(&x.B0)
-	v1.Square(&x.B1)
-	v2.Square(&x.B2)
-	v01.Add(&x.B0, &x.B1)
-	v01.Square(&v01)
-	v02.Add(&x.B0, &x.B2)
-	v02.Square(&v02)
-	v12.Add(&x.B1, &x.B2)
-	v12.Square(&v12)
-	z.B0.Sub(&v12, &v1).SubAssign(&v2)
-	{ // begin inline: set z.B0 to (&z.B0) * (1,1)
-		var buf E2
-		buf.Set(&z.B0)
-		z.B0.A1.Add(&buf.A0, &buf.A1)
-		{ // begin inline: set &(z.B0).A0 to (&buf.A1) * (-1)
-			(&(z.B0).A0).Neg(&buf.A1)
-		} // end inline: set &(z.B0).A0 to (&buf.A1) * (-1)
-		z.B0.A0.AddAssign(&buf.A0)
-	} // end inline: set z.B0 to (&z.B0) * (1,1)
-	z.B0.AddAssign(&v0)
-	{ // begin inline: set z.B1 to (&v2) * (1,1)
-		var buf E2
-		buf.Set(&v2)
-		z.B1.A1.Add(&buf.A0, &buf.A1)
-		{ // begin inline: set &(z.B1).A0 to (&buf.A1) * (-1)
-			(&(z.B1).A0).Neg(&buf.A1)
-		} // end inline: set &(z.B1).A0 to (&buf.A1) * (-1)
-		z.B1.A0.AddAssign(&buf.A0)
-	} // end inline: set z.B1 to (&v2) * (1,1)
-	z.B1.AddAssign(&v01).SubAssign(&v0).SubAssign(&v1)
-	z.B2.Add(&v02, &v1).SubAssign(&v0).SubAssign(&v2)
-	return z
-}
-
-// Square3 squares a E6
-func (z *E6) Square3(x *E6) *E6 {
-	// CH-SQR2 from from Section 4 of https://eprint.iacr.org/2006/471.pdf
-	var s0, s1, s2, s3, s4 E2
-	s0.Square(&x.B0)
-	s1.Mul(&x.B0, &x.B1).Double(&s1)
-	s2.Sub(&x.B0, &x.B1).AddAssign(&x.B2).Square(&s2)
-	s3.Mul(&x.B1, &x.B2).Double(&s3)
-	s4.Square(&x.B2)
-	{ // begin inline: set z.B0 to (&s3) * (1,1)
-		var buf E2
-		buf.Set(&s3)
-		z.B0.A1.Add(&buf.A0, &buf.A1)
-		{ // begin inline: set &(z.B0).A0 to (&buf.A1) * (-1)
-			(&(z.B0).A0).Neg(&buf.A1)
-		} // end inline: set &(z.B0).A0 to (&buf.A1) * (-1)
-		z.B0.A0.AddAssign(&buf.A0)
-	} // end inline: set z.B0 to (&s3) * (1,1)
-	z.B0.AddAssign(&s0)
-	{ // begin inline: set z.B1 to (&s4) * (1,1)
-		var buf E2
-		buf.Set(&s4)
-		z.B1.A1.Add(&buf.A0, &buf.A1)
-		{ // begin inline: set &(z.B1).A0 to (&buf.A1) * (-1)
-			(&(z.B1).A0).Neg(&buf.A1)
-		} // end inline: set &(z.B1).A0 to (&buf.A1) * (-1)
-		z.B1.A0.AddAssign(&buf.A0)
-	} // end inline: set z.B1 to (&s4) * (1,1)
-	z.B1.AddAssign(&s1)
-	z.B2.Add(&s1, &s2).AddAssign(&s3).SubAssign(&s0).SubAssign(&s4)
-	return z
-}
-
-=======
->>>>>>> 3a3ed361
 // Inverse an element in E6
 func (z *E6) Inverse(x *E6) *E6 {
 	// Algorithm 17 from https://eprint.iacr.org/2010/354.pdf
