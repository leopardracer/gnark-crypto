// Copyright 2020 ConsenSys AG
//
// Licensed under the Apache License, Version 2.0 (the "License");
// you may not use this file except in compliance with the License.
// You may obtain a copy of the License at
//
//     http://www.apache.org/licenses/LICENSE-2.0
//
// Unless required by applicable law or agreed to in writing, software
// distributed under the License is distributed on an "AS IS" BASIS,
// WITHOUT WARRANTIES OR CONDITIONS OF ANY KIND, either express or implied.
// See the License for the specific language governing permissions and
// limitations under the License.

package bn256

// E12 is a degree-two finite field extension of fp6
type E12 struct {
	C0, C1 E6
}

// Equal returns true if z equals x, fasle otherwise
// TODO can this be deleted?  Should be able to use == operator instead
func (z *E12) Equal(x *E12) bool {
	return z.C0.Equal(&x.C0) && z.C1.Equal(&x.C1)
}

// String puts E12 in string form
func (z *E12) String() string {
	return (z.C0.String() + "+(" + z.C1.String() + ")*w")
}

// SetString sets a E12 from string
func (z *E12) SetString(s0, s1, s2, s3, s4, s5, s6, s7, s8, s9, s10, s11 string) *E12 {
	z.C0.SetString(s0, s1, s2, s3, s4, s5)
	z.C1.SetString(s6, s7, s8, s9, s10, s11)
	return z
}

// Set copies x into z and returns z
func (z *E12) Set(x *E12) *E12 {
	z.C0 = x.C0
	z.C1 = x.C1
	return z
}

// SetOne sets z to 1 in Montgomery form and returns z
func (z *E12) SetOne() *E12 {
	z.C0.B0.A0.SetOne()
	z.C0.B0.A1.SetZero()
	z.C0.B1.A0.SetZero()
	z.C0.B1.A1.SetZero()
	z.C0.B2.A0.SetZero()
	z.C0.B2.A1.SetZero()
	z.C1.B0.A0.SetZero()
	z.C1.B0.A1.SetZero()
	z.C1.B1.A0.SetZero()
	z.C1.B1.A1.SetZero()
	z.C1.B2.A0.SetZero()
	z.C1.B2.A1.SetZero()
	return z
}

// ToMont converts to Mont form
func (z *E12) ToMont() *E12 {
	z.C0.ToMont()
	z.C1.ToMont()
	return z
}

// FromMont converts from Mont form
func (z *E12) FromMont() *E12 {
	z.C0.FromMont()
	z.C1.FromMont()
	return z
}

// Add set z=x+y in E12 and return z
func (z *E12) Add(x, y *E12) *E12 {
	z.C0.Add(&x.C0, &y.C0)
	z.C1.Add(&x.C1, &y.C1)
	return z
}

// Sub set z=x-y in E12 and return z
func (z *E12) Sub(x, y *E12) *E12 {
	z.C0.Sub(&x.C0, &y.C0)
	z.C1.Sub(&x.C1, &y.C1)
	return z
}

// Double sets z=2*x and returns z
func (z *E12) Double(x *E12) *E12 {
	z.C0.Double(&x.C0)
	z.C1.Double(&x.C1)
	return z
}

// SetRandom used only in tests
func (z *E12) SetRandom() *E12 {
	z.C0.B0.A0.SetRandom()
	z.C0.B0.A1.SetRandom()
	z.C0.B1.A0.SetRandom()
	z.C0.B1.A1.SetRandom()
	z.C0.B2.A0.SetRandom()
	z.C0.B2.A1.SetRandom()
	z.C1.B0.A0.SetRandom()
	z.C1.B0.A1.SetRandom()
	z.C1.B1.A0.SetRandom()
	z.C1.B1.A1.SetRandom()
	z.C1.B2.A0.SetRandom()
	z.C1.B2.A1.SetRandom()
	return z
}

// Mul set z=x*y in E12 and return z
func (z *E12) Mul(x, y *E12) *E12 {
	var a, b, c E6
	a.Add(&x.C0, &x.C1)
	b.Add(&y.C0, &y.C1)
	a.Mul(&a, &b)
	b.Mul(&x.C0, &y.C0)
	c.Mul(&x.C1, &y.C1)
	z.C1.Sub(&a, &b).Sub(&z.C1, &c)
	z.C0.MulByNonResidue(&c).Add(&z.C0, &b)
	return z
}

// Square set z=x*x in E12 and return z
func (z *E12) Square(x *E12) *E12 {
<<<<<<< HEAD
	// TODO implement Algorithm 22 from https://eprint.iacr.org/2010/354.pdf
	// or the complex method from fp2
	// for now do it the dumb way
	var b0, b1 E6

	b0.Square(&x.C0)
	b1.Square(&x.C1)
	{ // begin inline: set b1 to (&b1) * ((0,0),(1,0),(0,0))
		var result E6
		result.B1.Set(&(&b1).B0)
		result.B2.Set(&(&b1).B1)
		{ // begin inline: set result.B0 to (&(&b1).B2) * (9,1)
			var buf, buf9 E2
			buf.Set(&(&b1).B2)
			buf9.Double(&buf).
				Double(&buf9).
				Double(&buf9).
				Add(&buf9, &buf)
			result.B0.A1.Add(&buf.A0, &buf9.A1)
			{ // begin inline: set &(result.B0).A0 to (&buf.A1) * (-1)
				(&(result.B0).A0).Neg(&buf.A1)
			} // end inline: set &(result.B0).A0 to (&buf.A1) * (-1)
			result.B0.A0.AddAssign(&buf9.A0)
		} // end inline: set result.B0 to (&(&b1).B2) * (9,1)
		b1.Set(&result)
	} // end inline: set b1 to (&b1) * ((0,0),(1,0),(0,0))
	b1.Add(&b0, &b1)

	z.C1.Mul(&x.C0, &x.C1).Double(&z.C1)
	z.C0 = b1
=======

	//Algorithm 22 from https://eprint.iacr.org/2010/354.pdf
	var c0, c2, c3 E6
	c0.Sub(&x.C0, &x.C1)
	c3.MulByNonResidue(&x.C1).Neg(&c3).Add(&x.C0, &c3)
	c2.Mul(&x.C0, &x.C1)
	c0.Mul(&c0, &c3).Add(&c0, &c2)
	z.C1.Double(&c2)
	c2.MulByNonResidue(&c2)
	z.C0.Add(&c0, &c2)
>>>>>>> 6a88227e

	return z
}

// squares an element a+by interpreted as an Fp4 elmt, where y**2=(9,1)
func fp4Square(a, b, c, d *E2) {
	var tmp E2
	c.Square(a)
	tmp.Square(b).MulByNonResidue(&tmp)
	c.Add(c, &tmp)
	d.Mul(a, b).Double(d)
}

// CyclotomicSquare https://eprint.iacr.org/2009/565.pdf, 3.2
func (z *E12) CyclotomicSquare(x *E12) *E12 {

	var res, b, a E12
	var tmp E2

	// A
	fp4Square(&x.C0.B0, &x.C1.B1, &b.C0.B0, &b.C1.B1)
	a.C0.B0.Set(&x.C0.B0)
	a.C1.B1.Neg(&x.C1.B1)

	// B
	tmp.MulByNonResidueInv(&x.C1.B0)
	fp4Square(&x.C0.B2, &tmp, &b.C0.B1, &b.C1.B2)
	b.C0.B1.MulByNonResidue(&b.C0.B1)
	b.C1.B2.MulByNonResidue(&b.C1.B2)
	a.C0.B1.Set(&x.C0.B1)
	a.C1.B2.Neg(&x.C1.B2)

	// C
	fp4Square(&x.C0.B1, &x.C1.B2, &b.C0.B2, &b.C1.B0)
	b.C1.B0.MulByNonResidue(&b.C1.B0)
	a.C0.B2.Set(&x.C0.B2)
	a.C1.B0.Neg(&x.C1.B0)

	res.Set(&b)
	b.Sub(&b, &a).Double(&b)
	z.Add(&res, &b)

	return z
}

// Inverse set z to the inverse of x in E12 and return z
func (z *E12) Inverse(x *E12) *E12 {
	// Algorithm 23 from https://eprint.iacr.org/2010/354.pdf

<<<<<<< HEAD
	var t [2]E6

	t[0].Square(&x.C0) // step 1
	t[1].Square(&x.C1) // step 2
	{                  // step 3
		var buf E6
		{ // begin inline: set buf to (&t[1]) * ((0,0),(1,0),(0,0))
			var result E6
			result.B1.Set(&(&t[1]).B0)
			result.B2.Set(&(&t[1]).B1)
			{ // begin inline: set result.B0 to (&(&t[1]).B2) * (9,1)
				var buf, buf9 E2
				buf.Set(&(&t[1]).B2)
				buf9.Double(&buf).
					Double(&buf9).
					Double(&buf9).
					Add(&buf9, &buf)
				result.B0.A1.Add(&buf.A0, &buf9.A1)
				{ // begin inline: set &(result.B0).A0 to (&buf.A1) * (-1)
					(&(result.B0).A0).Neg(&buf.A1)
				} // end inline: set &(result.B0).A0 to (&buf.A1) * (-1)
				result.B0.A0.AddAssign(&buf9.A0)
			} // end inline: set result.B0 to (&(&t[1]).B2) * (9,1)
			buf.Set(&result)
		} // end inline: set buf to (&t[1]) * ((0,0),(1,0),(0,0))
		t[0].Sub(&t[0], &buf)
	}
	t[1].Inverse(&t[0])               // step 4
	z.C0.Mul(&x.C0, &t[1])            // step 5
	z.C1.Mul(&x.C1, &t[1]).Neg(&z.C1) // step 6
=======
	var t0, t1, tmp E6
	t0.Square(&x.C0)
	t1.Square(&x.C1)
	tmp.MulByNonResidue(&t1)
	t0.Sub(&t0, &tmp)
	t1.Inverse(&t0)
	z.C0.Mul(&x.C0, &t1)
	z.C1.Mul(&x.C1, &t1).Neg(&z.C1)
>>>>>>> 6a88227e

	return z
}

// InverseUnitary inverse a unitary element
// TODO deprecate in favour of Conjugate
func (z *E12) InverseUnitary(x *E12) *E12 {
	return z.Conjugate(x)
}

// Conjugate set z to (x.C0, -x.C1) and return z
func (z *E12) Conjugate(x *E12) *E12 {
	z.Set(x)
	z.C1.Neg(&z.C1)
	return z
}<|MERGE_RESOLUTION|>--- conflicted
+++ resolved
@@ -20,7 +20,6 @@
 }
 
 // Equal returns true if z equals x, fasle otherwise
-// TODO can this be deleted?  Should be able to use == operator instead
 func (z *E12) Equal(x *E12) bool {
 	return z.C0.Equal(&x.C0) && z.C1.Equal(&x.C1)
 }
@@ -128,38 +127,6 @@
 
 // Square set z=x*x in E12 and return z
 func (z *E12) Square(x *E12) *E12 {
-<<<<<<< HEAD
-	// TODO implement Algorithm 22 from https://eprint.iacr.org/2010/354.pdf
-	// or the complex method from fp2
-	// for now do it the dumb way
-	var b0, b1 E6
-
-	b0.Square(&x.C0)
-	b1.Square(&x.C1)
-	{ // begin inline: set b1 to (&b1) * ((0,0),(1,0),(0,0))
-		var result E6
-		result.B1.Set(&(&b1).B0)
-		result.B2.Set(&(&b1).B1)
-		{ // begin inline: set result.B0 to (&(&b1).B2) * (9,1)
-			var buf, buf9 E2
-			buf.Set(&(&b1).B2)
-			buf9.Double(&buf).
-				Double(&buf9).
-				Double(&buf9).
-				Add(&buf9, &buf)
-			result.B0.A1.Add(&buf.A0, &buf9.A1)
-			{ // begin inline: set &(result.B0).A0 to (&buf.A1) * (-1)
-				(&(result.B0).A0).Neg(&buf.A1)
-			} // end inline: set &(result.B0).A0 to (&buf.A1) * (-1)
-			result.B0.A0.AddAssign(&buf9.A0)
-		} // end inline: set result.B0 to (&(&b1).B2) * (9,1)
-		b1.Set(&result)
-	} // end inline: set b1 to (&b1) * ((0,0),(1,0),(0,0))
-	b1.Add(&b0, &b1)
-
-	z.C1.Mul(&x.C0, &x.C1).Double(&z.C1)
-	z.C0 = b1
-=======
 
 	//Algorithm 22 from https://eprint.iacr.org/2010/354.pdf
 	var c0, c2, c3 E6
@@ -170,12 +137,11 @@
 	z.C1.Double(&c2)
 	c2.MulByNonResidue(&c2)
 	z.C0.Add(&c0, &c2)
->>>>>>> 6a88227e
-
-	return z
-}
-
-// squares an element a+by interpreted as an Fp4 elmt, where y**2=(9,1)
+
+	return z
+}
+
+// squares an element a+by interpreted as an Fp4 elmt, where y**2= non_residue_e2
 func fp4Square(a, b, c, d *E2) {
 	var tmp E2
 	c.Square(a)
@@ -220,38 +186,6 @@
 func (z *E12) Inverse(x *E12) *E12 {
 	// Algorithm 23 from https://eprint.iacr.org/2010/354.pdf
 
-<<<<<<< HEAD
-	var t [2]E6
-
-	t[0].Square(&x.C0) // step 1
-	t[1].Square(&x.C1) // step 2
-	{                  // step 3
-		var buf E6
-		{ // begin inline: set buf to (&t[1]) * ((0,0),(1,0),(0,0))
-			var result E6
-			result.B1.Set(&(&t[1]).B0)
-			result.B2.Set(&(&t[1]).B1)
-			{ // begin inline: set result.B0 to (&(&t[1]).B2) * (9,1)
-				var buf, buf9 E2
-				buf.Set(&(&t[1]).B2)
-				buf9.Double(&buf).
-					Double(&buf9).
-					Double(&buf9).
-					Add(&buf9, &buf)
-				result.B0.A1.Add(&buf.A0, &buf9.A1)
-				{ // begin inline: set &(result.B0).A0 to (&buf.A1) * (-1)
-					(&(result.B0).A0).Neg(&buf.A1)
-				} // end inline: set &(result.B0).A0 to (&buf.A1) * (-1)
-				result.B0.A0.AddAssign(&buf9.A0)
-			} // end inline: set result.B0 to (&(&t[1]).B2) * (9,1)
-			buf.Set(&result)
-		} // end inline: set buf to (&t[1]) * ((0,0),(1,0),(0,0))
-		t[0].Sub(&t[0], &buf)
-	}
-	t[1].Inverse(&t[0])               // step 4
-	z.C0.Mul(&x.C0, &t[1])            // step 5
-	z.C1.Mul(&x.C1, &t[1]).Neg(&z.C1) // step 6
-=======
 	var t0, t1, tmp E6
 	t0.Square(&x.C0)
 	t1.Square(&x.C1)
@@ -260,13 +194,11 @@
 	t1.Inverse(&t0)
 	z.C0.Mul(&x.C0, &t1)
 	z.C1.Mul(&x.C1, &t1).Neg(&z.C1)
->>>>>>> 6a88227e
 
 	return z
 }
 
 // InverseUnitary inverse a unitary element
-// TODO deprecate in favour of Conjugate
 func (z *E12) InverseUnitary(x *E12) *E12 {
 	return z.Conjugate(x)
 }
