--- conflicted
+++ resolved
@@ -6,15 +6,8 @@
 	"testing"
 
 	"github.com/consensys/gnark-crypto/ecc"
-<<<<<<< HEAD
-	"github.com/consensys/gnark-crypto/ecc/{{.Name}}"
-	"github.com/consensys/gnark-crypto/ecc/{{.Name}}/fr"
-	"github.com/consensys/gnark-crypto/ecc/{{.Name}}/fr/fft"
-	"github.com/consensys/gnark-crypto/ecc/{{.Name}}/fr/polynomial"
-=======
 	"github.com/consensys/gnark-crypto/ecc/{{ .Name }}"
 	"github.com/consensys/gnark-crypto/ecc/{{ .Name }}/fr"
->>>>>>> 39b319ab
 )
 
 // testSRS re-used accross tests of the KZG scheme
@@ -25,8 +18,6 @@
 	testSRS, _ = NewSRS(ecc.NextPowerOfTwo(srsSize), new(big.Int).SetInt64(42))
 }
 
-<<<<<<< HEAD
-=======
 func TestDividePolyByXminusA(t *testing.T) {
 
 	const pSize = 230
@@ -68,7 +59,6 @@
 	}
 }
 
->>>>>>> 39b319ab
 func TestSerializationSRS(t *testing.T) {
 
 	// create a SRS
@@ -111,7 +101,7 @@
 	if err != nil {
 		t.Fatal(err)
 	}
-	var kzgCommit {{.CurvePackage}}.G1Affine
+	var kzgCommit {{ .CurvePackage }}.G1Affine
 	kzgCommit.Unmarshal(_kzgCommit.Marshal())
 
 	// check commitment using manual commit
@@ -120,7 +110,7 @@
 	fx := eval(f, x)
 	var fxbi big.Int
 	fx.ToBigIntRegular(&fxbi)
-	var manualCommit {{.CurvePackage}}.G1Affine
+	var manualCommit {{ .CurvePackage }}.G1Affine
 	manualCommit.Set(&testSRS.G1[0])
 	manualCommit.ScalarMultiplication(&manualCommit, &fxbi)
 
@@ -332,8 +322,6 @@
 	}
 }
 
-<<<<<<< HEAD
-=======
 func BenchmarkDivideByXMinusA(b *testing.B) {
 	const pSize = 1 << 22
 
@@ -355,7 +343,6 @@
 	}
 }
 
->>>>>>> 39b319ab
 func BenchmarkKZGOpen(b *testing.B) {
 	benchSRS, err := NewSRS(ecc.NextPowerOfTwo(benchSize), new(big.Int).SetInt64(42))
 	if err != nil {
