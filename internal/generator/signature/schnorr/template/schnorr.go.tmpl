--- conflicted
+++ resolved
@@ -4,6 +4,7 @@
 	"crypto/rand"
 	"crypto/sha512"
 	"crypto/subtle"
+	"errors"
 	"hash"
 	"io"
 	"math/big"
@@ -11,15 +12,12 @@
 	"github.com/consensys/gnark-crypto/ecc/{{ .Name }}"
 	"github.com/consensys/gnark-crypto/ecc/{{ .Name }}/fr"
 	"github.com/consensys/gnark-crypto/ecc/{{ .Name }}/fp"
-	utils "github.com/consensys/gnark-crypto/ecc/{{ .Name }}/signature"
+    utils "github.com/consensys/gnark-crypto/ecc/{{ .Name }}/signature"
 	"github.com/consensys/gnark-crypto/signature"
 )
 
-<<<<<<< HEAD
-=======
 var errHashNeeded = errors.New("hFunc cannot be nil. We need a hash for Fiat-Shamir.")
 
->>>>>>> 0cc03c48
 const (
 	sizeFr         = fr.Bytes
 	sizeFp         = fp.Bytes
@@ -193,27 +191,6 @@
 			var P {{ .CurvePackage }}.G1Affine
 			P.ScalarMultiplicationBase(k)
 
-<<<<<<< HEAD
-	if hFunc != nil {
-        // compute H(R, M), all parameters in data are in Montgomery form
-        PX := P.X.Bytes()
-        PY := P.Y.Bytes()
-        sizeDataToHash := 2*sizeFp + len(message)
-        dataToHash := make([]byte, sizeDataToHash)
-        copy(dataToHash[:], PX[:])
-        copy(dataToHash[sizeFp:], PY[:])
-        copy(dataToHash[2*sizeFp:], message)
-        hFunc.Reset()
-        _, err = hFunc.Write(dataToHash[:])
-        if err != nil {
-            return nil, err
-        }
-
-        hramBin := hFunc.Sum(nil)
-        r = utils.HashToInt(hramBin)
-	} else {
-		r = utils.HashToInt(message)
-=======
     // compute H(R, M), all parameters in data are in Montgomery form
     PX := P.X.Bytes()
     PY := P.Y.Bytes()
@@ -226,11 +203,10 @@
     _, err = hFunc.Write(dataToHash[:])
     if err != nil {
      return nil, err
->>>>>>> 0cc03c48
     }
 
     hramBin := hFunc.Sum(nil)
-    r = HashToInt(hramBin)
+    r = utils.HashToInt(hramBin)
 
 	s.Mul(scalar, r)
 	s.Sub(k, s).
@@ -270,27 +246,6 @@
 	var _P {{ .CurvePackage }}.G1Affine
 	_P.FromJacobian(&P)
 
-<<<<<<< HEAD
-	if hFunc != nil {
-        // compute H(R, M), all parameters in data are in Montgomery form
-        PX := _P.X.Bytes()
-        PY := _P.Y.Bytes()
-        sizeDataToHash := 2*sizeFp + len(message)
-        dataToHash := make([]byte, sizeDataToHash)
-        copy(dataToHash[:], PX[:])
-        copy(dataToHash[sizeFp:], PY[:])
-        copy(dataToHash[2*sizeFp:], message)
-        hFunc.Reset()
-        _, err := hFunc.Write(dataToHash[:])
-        if err != nil {
-            return false, err
-        }
-
-        hramBin := hFunc.Sum(nil)
-        e = utils.HashToInt(hramBin)
-	} else {
-		e = utils.HashToInt(message)
-=======
     // compute H(R, M), all parameters in data are in Montgomery form
     PX := _P.X.Bytes()
     PY := _P.Y.Bytes()
@@ -303,11 +258,10 @@
     _, err := hFunc.Write(dataToHash[:])
     if err != nil {
         return false, err
->>>>>>> 0cc03c48
     }
 
     hramBin := hFunc.Sum(nil)
-    e = HashToInt(hramBin)
+    e = utils.HashToInt(hramBin)
 
 	return e.Cmp(r) == 0, nil
 
