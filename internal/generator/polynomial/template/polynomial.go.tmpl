--- conflicted
+++ resolved
@@ -5,13 +5,8 @@
 	"strings"
 )
 
-<<<<<<< HEAD
-// Polynomial represented by coefficients {{ .Name }} fr field.
-type Polynomial []fr.Element
-=======
 // Polynomial represented by coefficients in the field.
 type Polynomial []{{.ElementType}}
->>>>>>> 1a7a2990
 
 // Degree returns the degree of the polynomial, which is the length of Data.
 func (p *Polynomial) Degree() uint64 {
@@ -19,13 +14,8 @@
 }
 
 // Eval evaluates p at v
-<<<<<<< HEAD
-// returns a fr.Element
-func (p *Polynomial) Eval(v *fr.Element) fr.Element {
-=======
-// returns a {{.ElementType}} 
+// returns a {{.ElementType}}
 func (p *Polynomial) Eval(v *{{.ElementType}}) {{.ElementType}} {
->>>>>>> 1a7a2990
 
 	res := (*p)[len(*p) - 1]
 	for i := len(*p) - 2; i >= 0; i-- {
