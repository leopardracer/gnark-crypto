{{$Name := .Curve.Name}}
import (
	"math/big"
	"testing"

	"github.com/consensys/gnark-crypto/ecc/{{$Name}}/fp"
	"github.com/leanovate/gopter"
	"github.com/leanovate/gopter/prop"
)

// ------------------------------------------------------------
// tests

func TestE12Serialization(t *testing.T) {

	parameters := gopter.DefaultTestParameters()
	parameters.MinSuccessfulTests = 100

	properties := gopter.NewProperties(parameters)

	genA := GenE12()

	properties.Property("[{{ toUpper $Name}}] SetBytes(Bytes()) should stay constant", prop.ForAll(
		func(a *E12) bool {
			var b E12
			buf := a.Bytes()
			if err := b.SetBytes(buf[:]); err != nil {
				return false
			}
			return a.Equal(&b)
		},
		genA,
	))

	properties.TestingRun(t, gopter.ConsoleReporter(false))
}

func TestE12ReceiverIsOperand(t *testing.T) {

	parameters := gopter.DefaultTestParameters()
	parameters.MinSuccessfulTests = 100

	properties := gopter.NewProperties(parameters)

	genA := GenE12()
	genB := GenE12()

	properties.Property("[{{ toUpper $Name}}] Having the receiver as operand (addition) should output the same result", prop.ForAll(
		func(a, b *E12) bool {
			var c, d E12
			d.Set(a)
			c.Add(a, b)
			a.Add(a, b)
			b.Add(&d, b)
			return a.Equal(b) && a.Equal(&c) && b.Equal(&c)
		},
		genA,
		genB,
	))

	properties.Property("[{{ toUpper $Name}}] Having the receiver as operand (sub) should output the same result", prop.ForAll(
		func(a, b *E12) bool {
			var c, d E12
			d.Set(a)
			c.Sub(a, b)
			a.Sub(a, b)
			b.Sub(&d, b)
			return a.Equal(b) && a.Equal(&c) && b.Equal(&c)
		},
		genA,
		genB,
	))

	properties.Property("[{{ toUpper $Name}}] Having the receiver as operand (mul) should output the same result", prop.ForAll(
		func(a, b *E12) bool {
			var c, d E12
			d.Set(a)
			c.Mul(a, b)
			a.Mul(a, b)
			b.Mul(&d, b)
			return a.Equal(b) && a.Equal(&c) && b.Equal(&c)
		},
		genA,
		genB,
	))

	properties.Property("[{{ toUpper $Name}}] Having the receiver as operand (square) should output the same result", prop.ForAll(
		func(a *E12) bool {
			var b E12
			b.Square(a)
			a.Square(a)
			return a.Equal(&b)
		},
		genA,
	))

	properties.Property("[{{ toUpper $Name}}] Having the receiver as operand (double) should output the same result", prop.ForAll(
		func(a *E12) bool {
			var b E12
			b.Double(a)
			a.Double(a)
			return a.Equal(&b)
		},
		genA,
	))

	properties.Property("[{{ toUpper $Name}}] Having the receiver as operand (Inverse) should output the same result", prop.ForAll(
		func(a *E12) bool {
			var b E12
			b.Inverse(a)
			a.Inverse(a)
			return a.Equal(&b)
		},
		genA,
	))

	properties.Property("[{{ toUpper $Name}}] Having the receiver as operand (Cyclotomic square) should output the same result", prop.ForAll(
		func(a *E12) bool {
			var b E12
			b.CyclotomicSquare(a)
			a.CyclotomicSquare(a)
			return a.Equal(&b)
		},
		genA,
	))

	properties.Property("[{{ toUpper $Name}}] Having the receiver as operand (Conjugate) should output the same result", prop.ForAll(
		func(a *E12) bool {
			var b E12
			b.Conjugate(a)
			a.Conjugate(a)
			return a.Equal(&b)
		},
		genA,
	))

	properties.Property("[{{ toUpper $Name}}] Having the receiver as operand (Frobenius) should output the same result", prop.ForAll(
		func(a *E12) bool {
			var b E12
			b.Frobenius(a)
			a.Frobenius(a)
			return a.Equal(&b)
		},
		genA,
	))

	properties.Property("[{{ toUpper $Name}}] Having the receiver as operand (FrobeniusSquare) should output the same result", prop.ForAll(
		func(a *E12) bool {
			var b E12
			b.FrobeniusSquare(a)
			a.FrobeniusSquare(a)
			return a.Equal(&b)
		},
		genA,
	))

	properties.Property("[{{ toUpper $Name}}] Having the receiver as operand (FrobeniusCube) should output the same result", prop.ForAll(
		func(a *E12) bool {
			var b E12
			b.FrobeniusCube(a)
			a.FrobeniusCube(a)
			return a.Equal(&b)
		},
		genA,
	))

	properties.TestingRun(t, gopter.ConsoleReporter(false))
}

func TestE12Ops(t *testing.T) {

	parameters := gopter.DefaultTestParameters()
	parameters.MinSuccessfulTests = 100

	properties := gopter.NewProperties(parameters)

	genA := GenE12()
	genB := GenE12()
	genExp := GenFp()

	properties.Property("[{{ toUpper $Name }}] sub & add should leave an element invariant", prop.ForAll(
		func(a, b *E12) bool {
			var c E12
			c.Set(a)
			c.Add(&c, b).Sub(&c, b)
			return c.Equal(a)
		},
		genA,
		genB,
	))

	properties.Property("[{{ toUpper $Name }}] mul & inverse should leave an element invariant", prop.ForAll(
		func(a, b *E12) bool {
			var c, d E12
			d.Inverse(b)
			c.Set(a)
			c.Mul(&c, b).Mul(&c, &d)
			return c.Equal(a)
		},
		genA,
		genB,
	))

	properties.Property("[{{ toUpper $Name }}] inverse twice should leave an element invariant", prop.ForAll(
		func(a *E12) bool {
			var b E12
			b.Inverse(a).Inverse(&b)
			return a.Equal(&b)
		},
		genA,
	))

	properties.Property("[{{ toUpper $Name }}] square and mul should output the same result", prop.ForAll(
		func(a *E12) bool {
			var b, c E12
			b.Mul(a, a)
			c.Square(a)
			return b.Equal(&c)
		},
		genA,
	))

	properties.Property("[{{ toUpper $Name }}] a + pi(a), a-pi(a) should be real", prop.ForAll(
		func(a *E12) bool {
			var b, c, d E12
			var e, f, g E6
			b.Conjugate(a)
			c.Add(a, &b)
			d.Sub(a, &b)
			e.Double(&a.C0)
			f.Double(&a.C1)
			return c.C1.Equal(&g) && d.C0.Equal(&g) && e.Equal(&c.C0) && f.Equal(&d.C1)
		},
		genA,
	))

	properties.Property("[{{ toUpper $Name }}] pi**12=id", prop.ForAll(
		func(a *E12) bool {
			var b E12
			b.Frobenius(a).
				Frobenius(&b).
				Frobenius(&b).
				Frobenius(&b).
				Frobenius(&b).
				Frobenius(&b).
				Frobenius(&b).
				Frobenius(&b).
				Frobenius(&b).
				Frobenius(&b).
				Frobenius(&b).
				Frobenius(&b)
			return b.Equal(a)
		},
		genA,
	))

	properties.Property("[{{ toUpper $Name }}] (pi**2)**6=id", prop.ForAll(
		func(a *E12) bool {
			var b E12
			b.FrobeniusSquare(a).
				FrobeniusSquare(&b).
				FrobeniusSquare(&b).
				FrobeniusSquare(&b).
				FrobeniusSquare(&b).
				FrobeniusSquare(&b)
			return b.Equal(a)
		},
		genA,
	))

	properties.Property("[{{ toUpper $Name }}] (pi**3)**4=id", prop.ForAll(
		func(a *E12) bool {
			var b E12
			b.FrobeniusCube(a).
				FrobeniusCube(&b).
				FrobeniusCube(&b).
				FrobeniusCube(&b)
			return b.Equal(a)
		},
		genA,
	))

	properties.Property("[{{ toUpper $Name }}] cyclotomic square (Granger-Scott) and square should be the same in the cyclotomic subgroup", prop.ForAll(
		func(a *E12) bool {
			var b, c, d E12
			b.Conjugate(a)
			a.Inverse(a)
			b.Mul(&b, a)
			a.FrobeniusSquare(&b).Mul(a, &b)
			c.Square(a)
			d.CyclotomicSquare(a)
			return c.Equal(&d)
		},
		genA,
	))

	properties.Property("[{{ toUpper $Name }}] compressed cyclotomic square (Karabina) and square should be the same in the cyclotomic subgroup", prop.ForAll(
		func(a *E12) bool {
			var b, c, d E12
			b.Conjugate(a)
			a.Inverse(a)
			b.Mul(&b, a)
			a.FrobeniusSquare(&b).Mul(a, &b)
			c.Square(a)
			d.CyclotomicSquareCompressed(a).Decompress(&d)
			return c.Equal(&d)
		},
		genA,
	))

	properties.Property("[{{ toUpper $Name }}] batch decompress and individual decompress (Karabina) should be the same", prop.ForAll(
		func(a *E12) bool {
			var b E12
			// put in the cyclotomic subgroup
			b.Conjugate(a)
			a.Inverse(a)
			b.Mul(&b, a)
			a.FrobeniusSquare(&b).Mul(a, &b)

			var a2, a4, a17 E12
            a2.Set(a)
            a4.Set(a)
            a17.Set(a)
			a2.nSquareCompressed(2)
			a4.nSquareCompressed(4)
			a17.nSquareCompressed(17)
			batch := BatchDecompress([]E12{a2, a4, a17})
			a2.Decompress(&a2)
			a4.Decompress(&a4)
			a17.Decompress(&a17)

			return a2.Equal(&batch[0]) && a4.Equal(&batch[1]) && a17.Equal(&batch[2])
		},
		genA,
	))

<<<<<<< HEAD
	properties.Property("[{{ toUpper .Name }}] Exp and CyclotomicExp results must be the same in the cyclotomic subgroup", prop.ForAll(
		func(a *E12, e fp.Element) bool {
			var b, c, d E12
			// put in the cyclo subgroup
			b.Conjugate(a)
			a.Inverse(a)
			b.Mul(&b, a)
			a.FrobeniusSquare(&b).Mul(a, &b)

			var _e big.Int
			k := new(big.Int).SetUint64(12)
			e.Exp(e, k)
			e.ToBigIntRegular(&_e)

			c.Exp(a, _e)
			d.CyclotomicExp(a, _e)

			return c.Equal(&d)
		},
		genA,
		genExp,
	))

	properties.Property("[{{ toUpper .Name }}] Frobenius of x in E12 should be equal to x^q", prop.ForAll(
=======
	properties.Property("[{{ toUpper $Name }}] Frobenius of x in E12 should be equal to x^q", prop.ForAll(
>>>>>>> 9e37840d
		func(a *E12) bool {
			var b, c E12
			q := fp.Modulus()
			b.Frobenius(a)
			c.Exp(a, *q)
			return c.Equal(&b)
		},
		genA,
	))

	properties.Property("[{{ toUpper $Name }}] FrobeniusSquare of x in E12 should be equal to x^(q^2)", prop.ForAll(
		func(a *E12) bool {
			var b, c E12
			q := fp.Modulus()
			b.FrobeniusSquare(a)
			c.Exp(a, *q).Exp(&c, *q)
			return c.Equal(&b)
		},
		genA,
	))

	properties.Property("[{{ toUpper $Name }}] FrobeniusCube of x in E12 should be equal to x^(q^3)", prop.ForAll(
		func(a *E12) bool {
			var b, c E12
			q := fp.Modulus()
			b.FrobeniusCube(a)
			c.Exp(a, *q).Exp(&c, *q).Exp(&c, *q)
			return c.Equal(&b)
		},
		genA,
	))


	properties.TestingRun(t, gopter.ConsoleReporter(false))

}

// ------------------------------------------------------------
// benches

func BenchmarkE12Add(b *testing.B) {
	var a, c E12
	a.SetRandom()
	c.SetRandom()
	b.ResetTimer()
	for i := 0; i < b.N; i++ {
		a.Add(&a, &c)
	}
}

func BenchmarkE12Sub(b *testing.B) {
	var a, c E12
	a.SetRandom()
	c.SetRandom()
	b.ResetTimer()
	for i := 0; i < b.N; i++ {
		a.Sub(&a, &c)
	}
}

func BenchmarkE12Mul(b *testing.B) {
	var a, c E12
	a.SetRandom()
	c.SetRandom()
	b.ResetTimer()
	for i := 0; i < b.N; i++ {
		a.Mul(&a, &c)
	}
}

func BenchmarkE12Cyclosquare(b *testing.B) {
	var a E12
	a.SetRandom()
	b.ResetTimer()
	for i := 0; i < b.N; i++ {
		a.CyclotomicSquare(&a)
	}
}

func BenchmarkE12Square(b *testing.B) {
	var a E12
	a.SetRandom()
	b.ResetTimer()
	for i := 0; i < b.N; i++ {
		a.Square(&a)
	}
}

func BenchmarkE12Inverse(b *testing.B) {
	var a E12
	a.SetRandom()
	b.ResetTimer()
	for i := 0; i < b.N; i++ {
		a.Inverse(&a)
	}
}

func BenchmarkE12Conjugate(b *testing.B) {
	var a E12
	a.SetRandom()
	b.ResetTimer()
	for i := 0; i < b.N; i++ {
		a.Conjugate(&a)
	}
}

func BenchmarkE12Frobenius(b *testing.B) {
	var a E12
	a.SetRandom()
	b.ResetTimer()
	for i := 0; i < b.N; i++ {
		a.Frobenius(&a)
	}
}

func BenchmarkE12FrobeniusSquare(b *testing.B) {
	var a E12
	a.SetRandom()
	b.ResetTimer()
	for i := 0; i < b.N; i++ {
		a.FrobeniusSquare(&a)
	}
}

func BenchmarkE12FrobeniusCube(b *testing.B) {
	var a E12
	a.SetRandom()
	b.ResetTimer()
	for i := 0; i < b.N; i++ {
		a.FrobeniusCube(&a)
	}
}

func BenchmarkE12Expt(b *testing.B) {
	var a E12
	a.SetRandom()
	b.ResetTimer()
	for i := 0; i < b.N; i++ {
		a.Expt(&a)
	}
}

{{ template "base" .}}<|MERGE_RESOLUTION|>--- conflicted
+++ resolved
@@ -334,8 +334,7 @@
 		genA,
 	))
 
-<<<<<<< HEAD
-	properties.Property("[{{ toUpper .Name }}] Exp and CyclotomicExp results must be the same in the cyclotomic subgroup", prop.ForAll(
+	properties.Property("[{{ toUpper $Name }}] Exp and CyclotomicExp results must be the same in the cyclotomic subgroup", prop.ForAll(
 		func(a *E12, e fp.Element) bool {
 			var b, c, d E12
 			// put in the cyclo subgroup
@@ -358,10 +357,7 @@
 		genExp,
 	))
 
-	properties.Property("[{{ toUpper .Name }}] Frobenius of x in E12 should be equal to x^q", prop.ForAll(
-=======
 	properties.Property("[{{ toUpper $Name }}] Frobenius of x in E12 should be equal to x^q", prop.ForAll(
->>>>>>> 9e37840d
 		func(a *E12) bool {
 			var b, c E12
 			q := fp.Modulus()
