package sumcheck

import (
	"github.com/consensys/gnark-crypto/ecc/bn254/fr"
	"github.com/consensys/gnark-crypto/ecc/bn254/fr/polynomial"
)

// This does not make use of parallelism and represents polynomials as lists of coefficients
// It is currently geared towards arithmetic hashes. Once we have a more unified hash function interface, this can be generified.

// Claims to a multi-sumcheck statement. i.e. one of the form ∑_{0≤i<2ⁿ} fⱼ(i) = cⱼ for 1 ≤ j ≤ m.
// Later evolving into a claim of the form gⱼ = ∑_{0≤i<2ⁿ⁻ʲ} g(r₁, r₂, ..., rⱼ₋₁, Xⱼ, i...)
type Claims interface {
	Combine(a fr.Element) polynomial.Polynomial // Combine into the 0ᵗʰ sumcheck subclaim. Create g := ∑_{1≤j≤m} aʲ⁻¹fⱼ for which now we seek to prove ∑_{0≤i<2ⁿ} g(i) = c := ∑_{1≤j≤m} aʲ⁻¹cⱼ. Return g₁.
	Next(fr.Element) polynomial.Polynomial      // Return the evaluations gⱼ(k) for 1 ≤ k < degⱼ(g). Update the claim to gⱼ₊₁ for the input value as rⱼ
	VarsNum() int                               //number of variables
	ClaimsNum() int                             //number of claims
	ProveFinalEval(r []fr.Element) interface{}  //in case it is difficult for the verifier to compute g(r₁, ..., rₙ) on its own, the prover can provide the value and a proof
}

// LazyClaims is the Claims data structure on the verifier side. It is "lazy" in that it has to compute fewer things.
type LazyClaims interface {
	ClaimsNum() int                      // ClaimsNum = m
	VarsNum() int                        // VarsNum = n
	CombinedSum(a fr.Element) fr.Element // CombinedSum returns c = ∑_{1≤j≤m} aʲ⁻¹cⱼ
	Degree(i int) int                    //Degree of the total claim in the i'th variable
	VerifyFinalEval(r []fr.Element, combinationCoeff fr.Element, purportedValue fr.Element, proof interface{}) bool
}

// Proof of a multi-sumcheck statement.
type Proof struct {
	PartialSumPolys []polynomial.Polynomial
	FinalEvalProof  interface{} //in case it is difficult for the verifier to compute g(r₁, ..., rₙ) on its own, the prover can provide the value and a proof
}

// Prove create a non-interactive sumcheck proof
// transcript must have a hash function specified and seeded with a
<<<<<<< HEAD
func Prove(claims Claims, transcript ArithmeticTranscript, challengeSeed interface{}) (proof Proof) {
=======
func Prove(claims Claims, transcript ArithmeticTranscript) (proof Proof) {
>>>>>>> daca504e
	// TODO: Are claims supposed to already be incorporated in the challengeSeed? Given the business with the commitments

	var combinationCoeff fr.Element
	if claims.ClaimsNum() >= 2 {
<<<<<<< HEAD
		combinationCoeff = NextChallenge(transcript, challengeSeed)
=======
		combinationCoeff = transcript.Next()
>>>>>>> daca504e
	}

	varsNum := claims.VarsNum()
	proof.PartialSumPolys = make([]polynomial.Polynomial, varsNum)
	proof.PartialSumPolys[0] = claims.Combine(combinationCoeff)
	challenges := make([]fr.Element, varsNum)

	for j := 0; j+1 < varsNum; j++ {
		challenges[j] = transcript.Next(proof.PartialSumPolys[j])
		proof.PartialSumPolys[j+1] = claims.Next(challenges[j])
	}

	challenges[varsNum-1] = transcript.Next(proof.PartialSumPolys[varsNum-1])

	proof.FinalEvalProof = claims.ProveFinalEval(challenges)

	return
}

func Verify(claims LazyClaims, proof Proof, transcript ArithmeticTranscript) bool {
	var combinationCoeff fr.Element

	if claims.ClaimsNum() >= 2 {
		combinationCoeff = transcript.Next()
	}

	r := make([]fr.Element, claims.VarsNum())

	// Just so that there is enough room for gJ to be reused
	maxDegree := claims.Degree(0)
	for j := 1; j < claims.VarsNum(); j++ {
		if d := claims.Degree(j); d > maxDegree {
			maxDegree = d
		}
	}
	gJ := make(polynomial.Polynomial, maxDegree+1) //At the end of iteration j, gJ = ∑_{i < 2ⁿ⁻ʲ⁻¹} g(X₁, ..., Xⱼ₊₁, i...)		NOTE: n is shorthand for claims.VarsNum()
	gJR := claims.CombinedSum(combinationCoeff)    // At the beginning of iteration j, gJR = ∑_{i < 2ⁿ⁻ʲ} g(r₁, ..., rⱼ, i...)

	for j := 0; j < claims.VarsNum(); j++ {
		if len(proof.PartialSumPolys[j]) != claims.Degree(j) {
			return false //Malformed proof
		}
		copy(gJ[1:], proof.PartialSumPolys[j])
		gJ[0].Sub(&gJR, &proof.PartialSumPolys[j][0]) // Requirement that gⱼ(0) + gⱼ(1) = gⱼ₋₁(r)
		// gJ is ready

		//Prepare for the next iteration
		r[j] = transcript.Next(proof.PartialSumPolys[j])
		// This is an extremely inefficient way of interpolating. TODO: Interpolate without symbolically computing a polynomial
		gJCoeffs := polynomial.InterpolateOnRange(gJ[:(claims.Degree(j) + 1)])
		gJR = gJCoeffs.Eval(&r[j])
	}

	return claims.VerifyFinalEval(r, combinationCoeff, gJR, proof.FinalEvalProof)
}<|MERGE_RESOLUTION|>--- conflicted
+++ resolved
@@ -35,20 +35,14 @@
 
 // Prove create a non-interactive sumcheck proof
 // transcript must have a hash function specified and seeded with a
-<<<<<<< HEAD
-func Prove(claims Claims, transcript ArithmeticTranscript, challengeSeed interface{}) (proof Proof) {
-=======
+
 func Prove(claims Claims, transcript ArithmeticTranscript) (proof Proof) {
->>>>>>> daca504e
+
 	// TODO: Are claims supposed to already be incorporated in the challengeSeed? Given the business with the commitments
 
 	var combinationCoeff fr.Element
 	if claims.ClaimsNum() >= 2 {
-<<<<<<< HEAD
-		combinationCoeff = NextChallenge(transcript, challengeSeed)
-=======
 		combinationCoeff = transcript.Next()
->>>>>>> daca504e
 	}
 
 	varsNum := claims.VarsNum()
