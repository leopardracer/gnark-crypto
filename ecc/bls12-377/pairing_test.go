--- conflicted
+++ resolved
@@ -23,10 +23,7 @@
 	"runtime"
 	"testing"
 
-<<<<<<< HEAD
 	"github.com/consensys/gnark-crypto/ecc"
-=======
->>>>>>> 61d93f78
 	"github.com/consensys/gnark-crypto/ecc/bls12-377/fp"
 	"github.com/consensys/gnark-crypto/ecc/bls12-377/fr"
 	"github.com/leanovate/gopter"
@@ -453,39 +450,26 @@
 	var _e big.Int
 	e.ToBigIntRegular(&_e)
 
-<<<<<<< HEAD
-	b.Run(fmt.Sprintf("Naive windowed Exp"), func(b *testing.B) {
-=======
 	b.Run("Naive windowed Exp", func(b *testing.B) {
->>>>>>> 61d93f78
 		b.ResetTimer()
 		for i := 0; i < b.N; i++ {
 			a.Exp(&a, _e)
 		}
 	})
 
-<<<<<<< HEAD
-	b.Run(fmt.Sprintf("2-NAF cyclotomic Exp"), func(b *testing.B) {
-=======
 	b.Run("2-NAF cyclotomic Exp", func(b *testing.B) {
->>>>>>> 61d93f78
 		b.ResetTimer()
 		for i := 0; i < b.N; i++ {
 			a.CyclotomicExp(&a, _e)
 		}
 	})
 
-<<<<<<< HEAD
-	b.Run(fmt.Sprintf("windowed 2-dim GLV Exp"), func(b *testing.B) {
-=======
 	b.Run("windowed 2-dim GLV Exp", func(b *testing.B) {
->>>>>>> 61d93f78
 		b.ResetTimer()
 		for i := 0; i < b.N; i++ {
 			a.ExpGLV(&a, &_e)
 		}
 	})
-<<<<<<< HEAD
 }
 
 func BenchmarkMultiExpGT(b *testing.B) {
@@ -520,6 +504,4 @@
 			}
 		})
 	}
-=======
->>>>>>> 61d93f78
 }