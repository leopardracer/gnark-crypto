--- conflicted
+++ resolved
@@ -35,13 +35,5 @@
 # compiled sage -> python code
 *.sage.py
 
-<<<<<<< HEAD
-# macOS folder metadata
 .DS_Store
-
-# Goland project files
-/.idea/
-=======
-.DS_Store
-.idea
->>>>>>> 73050c5c
+.idea